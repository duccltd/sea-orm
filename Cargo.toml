--- conflicted
+++ resolved
@@ -36,12 +36,11 @@
 sqlx-macros = { version = "^0.5", optional = true }
 serde_json = { version = "^1", optional = true }
 uuid = { version = "0.8", features = ["serde", "v4"], optional = true }
-<<<<<<< HEAD
-rocket_db_pools = { git = "https://github.com/SergioBenitez/Rocket.git", features = ["sqlx_mysql"], optional = true }
+rocket_db_pools = { git = "https://github.com/SergioBenitez/Rocket.git", features = [
+    "sqlx_mysql",
+], optional = true }
 async-trait = { version = "0.1", optional = true }
-=======
 log = { version = "^0.4", optional = true }
->>>>>>> f4f21b43
 
 [dev-dependencies]
 smol = { version = "^1.2" }
