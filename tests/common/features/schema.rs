pub use super::super::bakery_chain::*;

use super::*;
<<<<<<< HEAD
use crate::common::setup::{create_table, create_enum};
use sea_orm::{
    error::*, sea_query, ConnectionTrait, DatabaseConnection, DbBackend, DbConn, ExecResult,
};
use sea_query::{extension::postgres::Type, Alias, ColumnDef, ForeignKeyCreateStatement};
=======
use crate::common::setup::{create_table, create_table_without_asserts};
use sea_orm::{
    error::*, sea_query, ConnectionTrait, DatabaseConnection, DbBackend, DbConn, ExecResult,
};
use sea_query::{ColumnDef, ForeignKeyCreateStatement};
>>>>>>> e2d4ccf4

pub async fn create_tables(db: &DatabaseConnection) -> Result<(), DbErr> {
    create_log_table(db).await?;
    create_metadata_table(db).await?;
    create_repository_table(db).await?;
    create_self_join_table(db).await?;
<<<<<<< HEAD
    create_active_enum_table(db).await?;
=======
    create_byte_primary_key_table(db).await?;
>>>>>>> e2d4ccf4

    Ok(())
}

pub async fn create_log_table(db: &DbConn) -> Result<ExecResult, DbErr> {
    let stmt = sea_query::Table::create()
        .table(applog::Entity)
        .col(
            ColumnDef::new(applog::Column::Id)
                .integer()
                .not_null()
                .auto_increment()
                .primary_key(),
        )
        .col(ColumnDef::new(applog::Column::Action).string().not_null())
        .col(ColumnDef::new(applog::Column::Json).json().not_null())
        .col(
            ColumnDef::new(applog::Column::CreatedAt)
                .timestamp_with_time_zone()
                .not_null(),
        )
        .to_owned();

    create_table(db, &stmt, Applog).await
}

pub async fn create_metadata_table(db: &DbConn) -> Result<ExecResult, DbErr> {
    let stmt = sea_query::Table::create()
        .table(metadata::Entity)
        .col(
            ColumnDef::new(metadata::Column::Uuid)
                .uuid()
                .not_null()
                .primary_key(),
        )
        .col(ColumnDef::new(metadata::Column::Type).string().not_null())
        .col(ColumnDef::new(metadata::Column::Key).string().not_null())
        .col(ColumnDef::new(metadata::Column::Value).string().not_null())
        .col(ColumnDef::new(metadata::Column::Bytes).binary().not_null())
        .col(ColumnDef::new(metadata::Column::Date).date())
        .col(ColumnDef::new(metadata::Column::Time).time())
        .to_owned();

    create_table(db, &stmt, Metadata).await
}

pub async fn create_repository_table(db: &DbConn) -> Result<ExecResult, DbErr> {
    let stmt = sea_query::Table::create()
        .table(repository::Entity)
        .col(
            ColumnDef::new(repository::Column::Id)
                .string()
                .not_null()
                .primary_key(),
        )
        .col(
            ColumnDef::new(repository::Column::Owner)
                .string()
                .not_null(),
        )
        .col(ColumnDef::new(repository::Column::Name).string().not_null())
        .col(ColumnDef::new(repository::Column::Description).string())
        .to_owned();

    create_table(db, &stmt, Repository).await
}

pub async fn create_self_join_table(db: &DbConn) -> Result<ExecResult, DbErr> {
    let stmt = sea_query::Table::create()
        .table(self_join::Entity)
        .col(
            ColumnDef::new(self_join::Column::Uuid)
                .uuid()
                .not_null()
                .primary_key(),
        )
        .col(ColumnDef::new(self_join::Column::UuidRef).uuid())
        .col(ColumnDef::new(self_join::Column::Time).time())
        .foreign_key(
            ForeignKeyCreateStatement::new()
                .name("fk-self_join-self_join")
                .from_tbl(SelfJoin)
                .from_col(self_join::Column::UuidRef)
                .to_tbl(SelfJoin)
                .to_col(self_join::Column::Uuid),
        )
        .to_owned();

    create_table(db, &stmt, SelfJoin).await
}

<<<<<<< HEAD
pub async fn create_active_enum_table(db: &DbConn) -> Result<ExecResult, DbErr> {
    let db_backend = db.get_database_backend();
    let tea_enum = Alias::new("tea");

    let create_enum_stmts = match db_backend {
        DbBackend::MySql | DbBackend::Sqlite => Vec::new(),
        DbBackend::Postgres => vec![Type::create()
            .as_enum(tea_enum.clone())
            .values(vec![Alias::new("EverydayTea"), Alias::new("BreakfastTea")])
            .to_owned()],
    };

    create_enum(db, &create_enum_stmts, ActiveEnum).await?;

    let mut tea_col = ColumnDef::new(active_enum::Column::Tea);
    match db_backend {
        DbBackend::MySql => tea_col.custom(Alias::new("ENUM('EverydayTea', 'BreakfastTea')")),
        DbBackend::Sqlite => tea_col.text(),
        DbBackend::Postgres => tea_col.custom(tea_enum),
    };
    let create_table_stmt = sea_query::Table::create()
        .table(active_enum::Entity)
        .col(
            ColumnDef::new(active_enum::Column::Id)
                .integer()
                .not_null()
                .auto_increment()
                .primary_key(),
        )
        .col(ColumnDef::new(active_enum::Column::Category).string_len(1))
        .col(ColumnDef::new(active_enum::Column::Color).integer())
        .col(&mut tea_col)
        .to_owned();

    create_table(db, &create_table_stmt, ActiveEnum).await
=======
pub async fn create_byte_primary_key_table(db: &DbConn) -> Result<ExecResult, DbErr> {
    let mut primary_key_col = ColumnDef::new(byte_primary_key::Column::Id);
    match db.get_database_backend() {
        DbBackend::MySql => primary_key_col.binary_len(3),
        DbBackend::Sqlite | DbBackend::Postgres => primary_key_col.binary(),
    };

    let stmt = sea_query::Table::create()
        .table(byte_primary_key::Entity)
        .col(primary_key_col.not_null().primary_key())
        .col(
            ColumnDef::new(byte_primary_key::Column::Value)
                .string()
                .not_null(),
        )
        .to_owned();

    create_table_without_asserts(db, &stmt).await
>>>>>>> e2d4ccf4
}<|MERGE_RESOLUTION|>--- conflicted
+++ resolved
@@ -1,30 +1,19 @@
 pub use super::super::bakery_chain::*;
 
 use super::*;
-<<<<<<< HEAD
-use crate::common::setup::{create_table, create_enum};
+use crate::common::setup::{create_table, create_enum, create_table_without_asserts};
 use sea_orm::{
     error::*, sea_query, ConnectionTrait, DatabaseConnection, DbBackend, DbConn, ExecResult,
 };
 use sea_query::{extension::postgres::Type, Alias, ColumnDef, ForeignKeyCreateStatement};
-=======
-use crate::common::setup::{create_table, create_table_without_asserts};
-use sea_orm::{
-    error::*, sea_query, ConnectionTrait, DatabaseConnection, DbBackend, DbConn, ExecResult,
-};
-use sea_query::{ColumnDef, ForeignKeyCreateStatement};
->>>>>>> e2d4ccf4
 
 pub async fn create_tables(db: &DatabaseConnection) -> Result<(), DbErr> {
     create_log_table(db).await?;
     create_metadata_table(db).await?;
     create_repository_table(db).await?;
     create_self_join_table(db).await?;
-<<<<<<< HEAD
+    create_byte_primary_key_table(db).await?;
     create_active_enum_table(db).await?;
-=======
-    create_byte_primary_key_table(db).await?;
->>>>>>> e2d4ccf4
 
     Ok(())
 }
@@ -116,7 +105,26 @@
     create_table(db, &stmt, SelfJoin).await
 }
 
-<<<<<<< HEAD
+pub async fn create_byte_primary_key_table(db: &DbConn) -> Result<ExecResult, DbErr> {
+    let mut primary_key_col = ColumnDef::new(byte_primary_key::Column::Id);
+    match db.get_database_backend() {
+        DbBackend::MySql => primary_key_col.binary_len(3),
+        DbBackend::Sqlite | DbBackend::Postgres => primary_key_col.binary(),
+    };
+
+    let stmt = sea_query::Table::create()
+        .table(byte_primary_key::Entity)
+        .col(primary_key_col.not_null().primary_key())
+        .col(
+            ColumnDef::new(byte_primary_key::Column::Value)
+                .string()
+                .not_null(),
+        )
+        .to_owned();
+
+    create_table_without_asserts(db, &stmt).await
+}
+
 pub async fn create_active_enum_table(db: &DbConn) -> Result<ExecResult, DbErr> {
     let db_backend = db.get_database_backend();
     let tea_enum = Alias::new("tea");
@@ -152,24 +160,4 @@
         .to_owned();
 
     create_table(db, &create_table_stmt, ActiveEnum).await
-=======
-pub async fn create_byte_primary_key_table(db: &DbConn) -> Result<ExecResult, DbErr> {
-    let mut primary_key_col = ColumnDef::new(byte_primary_key::Column::Id);
-    match db.get_database_backend() {
-        DbBackend::MySql => primary_key_col.binary_len(3),
-        DbBackend::Sqlite | DbBackend::Postgres => primary_key_col.binary(),
-    };
-
-    let stmt = sea_query::Table::create()
-        .table(byte_primary_key::Entity)
-        .col(primary_key_col.not_null().primary_key())
-        .col(
-            ColumnDef::new(byte_primary_key::Column::Value)
-                .string()
-                .not_null(),
-        )
-        .to_owned();
-
-    create_table_without_asserts(db, &stmt).await
->>>>>>> e2d4ccf4
 }