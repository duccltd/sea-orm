use crate::{
    ColumnTrait, EntityTrait, Identity, IdentityOf, Iterable, ModelTrait, QuerySelect, Select,
};
use core::marker::PhantomData;
use sea_query::{JoinType, TableRef};
use std::fmt::Debug;

/// Defines the type of relationship
#[derive(Clone, Debug)]
pub enum RelationType {
    /// An Entity has one relationship
    HasOne,
    /// An Entity has many relationships
    HasMany,
}

/// Action to perform on a foreign key whenever there are changes
/// to an ActiveModel
pub type ForeignKeyAction = sea_query::ForeignKeyAction;

/// Constraints a type to implement the trait to create a relationship
pub trait RelationTrait: Iterable + Debug + 'static {
    /// The method to call
    fn def(&self) -> RelationDef;
}

/// Checks if Entities are related
pub trait Related<R>
where
    R: EntityTrait,
{
    /// Check if an entity is related to another entity
    fn to() -> RelationDef;

    /// Check if an entity is related through another entity
    fn via() -> Option<RelationDef> {
        None
    }

<<<<<<< HEAD
    fn find_related() -> Select<R>
    where
        Self: EntityTrait,
    {
        let mut select =
            Select::<R>::new().join_join_rev(JoinType::InnerJoin, Self::to(), Self::via());
        match <<Self as EntityTrait>::Model as ModelTrait>::soft_delete_column() {
            Some(soft_delete_column) if !select.with_deleted => {
                select.query().and_where(soft_delete_column.is_null());
            }
            _ => {}
        }
        select
=======
    /// Find related Entities
    fn find_related() -> Select<R> {
        Select::<R>::new().join_join_rev(JoinType::InnerJoin, Self::to(), Self::via())
>>>>>>> 57c25538
    }
}

/// Defines a relationship
#[derive(Debug)]
pub struct RelationDef {
    /// The type of relationship defined in [RelationType]
    pub rel_type: RelationType,
    /// Reference from another Entity
    pub from_tbl: TableRef,
    /// Reference to another ENtity
    pub to_tbl: TableRef,
    /// Reference to from a Column
    pub from_col: Identity,
    /// Reference to another column
    pub to_col: Identity,
    /// Defines the owner of the Relation
    pub is_owner: bool,
    /// Defines an operation to be performed on a Foreign Key when a
    /// `DELETE` Operation is performed
    pub on_delete: Option<ForeignKeyAction>,
    /// Defines an operation to be performed on a Foreign Key when a
    /// `UPDATE` Operation is performed
    pub on_update: Option<ForeignKeyAction>,
}

/// Defines a helper to build a relation
#[derive(Debug)]
pub struct RelationBuilder<E, R>
where
    E: EntityTrait,
    R: EntityTrait,
{
    entities: PhantomData<(E, R)>,
    rel_type: RelationType,
    from_tbl: TableRef,
    to_tbl: TableRef,
    from_col: Option<Identity>,
    to_col: Option<Identity>,
    is_owner: bool,
    on_delete: Option<ForeignKeyAction>,
    on_update: Option<ForeignKeyAction>,
}

impl RelationDef {
    /// Reverse this relation (swap from and to)
    pub fn rev(self) -> Self {
        Self {
            rel_type: self.rel_type,
            from_tbl: self.to_tbl,
            to_tbl: self.from_tbl,
            from_col: self.to_col,
            to_col: self.from_col,
            is_owner: !self.is_owner,
            on_delete: self.on_delete,
            on_update: self.on_update,
        }
    }
}

impl<E, R> RelationBuilder<E, R>
where
    E: EntityTrait,
    R: EntityTrait,
{
    pub(crate) fn new(rel_type: RelationType, from: E, to: R, is_owner: bool) -> Self {
        Self {
            entities: PhantomData,
            rel_type,
            from_tbl: from.table_ref(),
            to_tbl: to.table_ref(),
            from_col: None,
            to_col: None,
            is_owner,
            on_delete: None,
            on_update: None,
        }
    }

    pub(crate) fn from_rel(rel_type: RelationType, rel: RelationDef, is_owner: bool) -> Self {
        Self {
            entities: PhantomData,
            rel_type,
            from_tbl: rel.from_tbl,
            to_tbl: rel.to_tbl,
            from_col: Some(rel.from_col),
            to_col: Some(rel.to_col),
            is_owner,
            on_delete: None,
            on_update: None,
        }
    }

    /// Build a relationship from an Entity
    pub fn from<T>(mut self, identifier: T) -> Self
    where
        T: IdentityOf<E>,
    {
        self.from_col = Some(identifier.identity_of());
        self
    }

    /// Build a relationship to an Entity
    pub fn to<T>(mut self, identifier: T) -> Self
    where
        T: IdentityOf<R>,
    {
        self.to_col = Some(identifier.identity_of());
        self
    }

    /// An operation to perform on a foreign key when a delete operation occurs
    pub fn on_delete(mut self, action: ForeignKeyAction) -> Self {
        self.on_delete = Some(action);
        self
    }

    /// An operation to perform on a foreign key when an update operation occurs
    pub fn on_update(mut self, action: ForeignKeyAction) -> Self {
        self.on_update = Some(action);
        self
    }
}

impl<E, R> From<RelationBuilder<E, R>> for RelationDef
where
    E: EntityTrait,
    R: EntityTrait,
{
    fn from(b: RelationBuilder<E, R>) -> Self {
        RelationDef {
            rel_type: b.rel_type,
            from_tbl: b.from_tbl,
            to_tbl: b.to_tbl,
            from_col: b.from_col.unwrap(),
            to_col: b.to_col.unwrap(),
            is_owner: b.is_owner,
            on_delete: b.on_delete,
            on_update: b.on_update,
        }
    }
}<|MERGE_RESOLUTION|>--- conflicted
+++ resolved
@@ -37,7 +37,7 @@
         None
     }
 
-<<<<<<< HEAD
+    /// Find related Entities
     fn find_related() -> Select<R>
     where
         Self: EntityTrait,
@@ -51,11 +51,6 @@
             _ => {}
         }
         select
-=======
-    /// Find related Entities
-    fn find_related() -> Select<R> {
-        Select::<R>::new().join_join_rev(JoinType::InnerJoin, Self::to(), Self::via())
->>>>>>> 57c25538
     }
 }
 
