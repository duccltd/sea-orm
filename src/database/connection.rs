--- conflicted
+++ resolved
@@ -7,14 +7,7 @@
 /// Creates constraints for any structure that can create a database connection
 /// and execute SQL statements
 #[async_trait::async_trait]
-<<<<<<< HEAD
-pub trait ConnectionTrait<'a>: Sync {
-    /// Create a stream for the [QueryResult]
-    type Stream: Stream<Item = Result<QueryResult, DbErr>> + Send;
-
-=======
 pub trait ConnectionTrait: Sync {
->>>>>>> 27143a8d
     /// Fetch the database backend as specified in [DbBackend].
     /// This depends on feature flags enabled.
     fn get_database_backend(&self) -> DbBackend;
@@ -44,18 +37,14 @@
 #[async_trait::async_trait]
 pub trait StreamTrait<'a>: Sync {
     /// Create a stream for the [QueryResult]
-    type Stream: Stream<Item = Result<QueryResult, DbErr>>;
+    type Stream: Stream<Item = Result<QueryResult, DbErr>> + Send;
 
     /// Execute a [Statement] and return a stream of results
     fn stream(
         &'a self,
         stmt: Statement,
-<<<<<<< HEAD
     ) -> Pin<Box<dyn Future<Output = Result<Self::Stream, DbErr>> + 'a + Send>>;
-=======
-    ) -> Pin<Box<dyn Future<Output = Result<Self::Stream, DbErr>> + 'a>>;
 }
->>>>>>> 27143a8d
 
 /// Spawn database transaction
 #[async_trait::async_trait]
